--- conflicted
+++ resolved
@@ -129,11 +129,8 @@
   "dependencies": {
     "@peculiar/asn1-ecc": "^2.3.13",
     "@peculiar/asn1-schema": "^2.3.13",
-<<<<<<< HEAD
     "bigint-conversion": "^2.4.3",
-=======
     "abitype": "^1.0.6",
->>>>>>> 782e0c5b
     "buffer": "^6.0.3",
     "cbor-web": "^9.0.2",
     "zksync-ethers": "^6.12.1"
