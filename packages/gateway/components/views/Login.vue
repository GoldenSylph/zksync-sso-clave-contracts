<template>
  <div class="h-full flex flex-col justify-center px-4">
    <div class="h-[40%] justify-center items-center flex flex-col">
      <div class="mx-auto mt-6 w-20 h-20 rounded-full bg-neutral-800">
        <img
          v-if="appMeta && appMeta.icon"
          :src="appMeta.icon"
          :alt="appMeta.name"
          class="h-full w-full object-cover rounded-full"
        >
      </div>
      <h1 class="text-white text-center text-2xl mt-4 font-semibold">
        Connect to {{ appMeta?.name }}
      </h1>
    </div>

    <div class="flex flex-col gap-5 mt-8 py-8">
      <div className="highlight">
        <div className="inner">
          <ZkButton
            id="create-account"
            class="w-full"
            :loading="registerInProgress"
            @click="createAccount"
          >
            Sign Up
          </ZkButton>
        </div>
      </div>

      <ZkButton
        id="login-account"
        type="secondary"
        class="!text-slate-400"
        :loading="loginInProgress"
        @click="connectToAccount"
      >
        Sign In
      </ZkButton>
    </div>

    <CommonHeightTransition :opened="!!accountDataFetchError">
      <p class="pt-3 text-sm text-error-300 text-center">
        <span>
          Account not found.
          <button
            type="button"
            class="underline underline-offset-4"
            @click="createAccount"
          >
            Sign up?
          </button>
        </span>
      </p>
    </CommonHeightTransition>
  </div>
</template>

<script lang="ts" setup>
import { parseEther, toHex } from "viem";
<<<<<<< HEAD
import { generatePrivateKey, privateKeyToAddress } from "viem/accounts";
import { zksyncInMemoryNode, zksyncLocalNode } from "viem/chains";
import { deployAccount, fetchAccount } from "zksync-account/client";
=======
import { generatePrivateKey } from "viem/accounts";
>>>>>>> c36c3349
import { registerNewPasskey } from "zksync-account/client/passkey";

const { appMeta } = useAppMeta();
const { login } = useAccountStore();
const { getRichWalletClient, getPublicClient } = useClientStore();
const { requestChain } = storeToRefs(useRequestsStore());

const { inProgress: registerInProgress, execute: createAccount } = useAsync(async () => {
  let name = `ZK Auth ${(new Date()).toLocaleDateString("en-US")}`;
  if (requestChain.value!.id == zksyncInMemoryNode.id || requestChain.value!.id == zksyncLocalNode.id) {
    // For local testing, append the time
    name += ` ${(new Date()).toLocaleTimeString("en-US")}`;
  }

  const {
    newCredentialPublicKey: credentialPublicKey,
    newCredentialId,
  } = await registerNewPasskey({
    userName: name,
    userDisplayName: name,
  });

  const deployerClient = getRichWalletClient({ chainId: requestChain.value!.id });
  const sessionKey = generatePrivateKey();

  // eslint-disable-next-line @typescript-eslint/no-explicit-any
  const { address } = await deployAccount(deployerClient as any, {
    credentialPublicKey,
<<<<<<< HEAD
    uniqueAccountId: newCredentialId,
    /* TODO: Remove spend limit, right now deployment fails without initial data */
    initialSessions: [
      {
        sessionPublicKey,
        expiresAt: new Date(new Date().getTime() + 1000 * 60 * 60 * 24).toISOString(), // 24 hours
        spendLimit: {
          "0x111C3E89Ce80e62EE88318C2804920D4c96f92bb": "10000",
        },
      },
    ],
=======
    uniqueAccountId: username.value,
>>>>>>> c36c3349
    contracts: contractsByChain[requestChain.value!.id],
  });

  // TODO: Replace the cost of session key creation with a Paymaster
  await deployerClient.sendTransaction({
    to: address,
    value: parseEther("0.001"),
  });

  login({
    username: newCredentialId,
    address: address,
    passkey: toHex(credentialPublicKey),
    sessionKey,
  });
});

const { inProgress: loginInProgress, error: accountDataFetchError, execute: connectToAccount } = useAsync(async () => {
  const client = getPublicClient({ chainId: requestChain.value!.id });
  // eslint-disable-next-line @typescript-eslint/no-explicit-any
  const { username, address, passkeyPublicKey } = await fetchAccount(client as any, {
    contracts: contractsByChain[requestChain.value!.id],
  });
  const sessionKey = generatePrivateKey();

  login({
    username,
    address,
    passkey: toHex(passkeyPublicKey),
    sessionKey,
  });
});
</script>

<style scoped>
.highlight::before,
.highlight::after {
  content: "";
  position: absolute;
  top: 0;
  left: 0;
  bottom: 0;
  right: 0;
  background: linear-gradient(45deg, #ff595e, #ffca3a, #8ac926, #1982c4, #6a4c93, #ff6700);
  background-size: 400%;
  z-index: -1;
  animation: glow 5s linear infinite;
  width: 100%;
  border-radius: 2rem;
}

.highlight::after {
  filter: blur(9px);
  transform: translate3d(0, 0, 0); /* For Safari */
}

.highlight {
  position: relative;
  border-radius: 2rem;
  padding: 4px;
}

.highlight .inner {
  border-radius: 4px;
}

@keyframes glow {
  0% { background-position: 0 0; }
  50% { background-position: 100% 0; }
  100% { background-position: 0 0; }
}
</style><|MERGE_RESOLUTION|>--- conflicted
+++ resolved
@@ -58,13 +58,9 @@
 
 <script lang="ts" setup>
 import { parseEther, toHex } from "viem";
-<<<<<<< HEAD
-import { generatePrivateKey, privateKeyToAddress } from "viem/accounts";
+import { generatePrivateKey } from "viem/accounts";
 import { zksyncInMemoryNode, zksyncLocalNode } from "viem/chains";
 import { deployAccount, fetchAccount } from "zksync-account/client";
-=======
-import { generatePrivateKey } from "viem/accounts";
->>>>>>> c36c3349
 import { registerNewPasskey } from "zksync-account/client/passkey";
 
 const { appMeta } = useAppMeta();
@@ -93,21 +89,7 @@
   // eslint-disable-next-line @typescript-eslint/no-explicit-any
   const { address } = await deployAccount(deployerClient as any, {
     credentialPublicKey,
-<<<<<<< HEAD
     uniqueAccountId: newCredentialId,
-    /* TODO: Remove spend limit, right now deployment fails without initial data */
-    initialSessions: [
-      {
-        sessionPublicKey,
-        expiresAt: new Date(new Date().getTime() + 1000 * 60 * 60 * 24).toISOString(), // 24 hours
-        spendLimit: {
-          "0x111C3E89Ce80e62EE88318C2804920D4c96f92bb": "10000",
-        },
-      },
-    ],
-=======
-    uniqueAccountId: username.value,
->>>>>>> c36c3349
     contracts: contractsByChain[requestChain.value!.id],
   });
 
