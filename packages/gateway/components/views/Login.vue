<template>
  <div class="h-full flex flex-col justify-center px-4">
    <div class="h-[40%] justify-center items-center flex flex-col">
      <div class="mx-auto mt-6 w-20 h-20 rounded-full bg-neutral-800">
        <img
          v-if="appMeta && appMeta.icon"
          :src="appMeta.icon"
          :alt="appMeta.name"
          class="h-full w-full object-cover rounded-full"
        >
      </div>
      <h1 class="text-white text-center text-2xl mt-4 font-semibold">
        Connect to {{ appMeta?.name }}
      </h1>
    </div>

    <div class="flex flex-col gap-5 mt-8 py-8">
      <div className="highlight">
        <div className="inner">
          <ZkButton
            id="create-account"
            class="w-full"
            :loading="registerInProgress"
            @click="createAccount"
          >
            Sign Up
          </ZkButton>
        </div>
      </div>

      <ZkButton
        id="login-account"
        type="secondary"
        class="!text-slate-400"
        :loading="loginInProgress"
        @click="connectToAccount"
      >
        Sign In
      </ZkButton>
    </div>

    <CommonHeightTransition :opened="!!accountDataFetchError">
      <p class="pt-3 text-sm text-error-300 text-center">
        <span>
          Account not found.
          <button
            type="button"
            class="underline underline-offset-4"
            @click="createAccount"
          >
            Sign up?
          </button>
        </span>
      </p>
    </CommonHeightTransition>
  </div>
</template>

<script lang="ts" setup>
<<<<<<< HEAD
import { type Address, toHex } from "viem";
import { generatePrivateKey } from "viem/accounts";
=======
import { parseEther, toHex } from "viem";
>>>>>>> 8d99d857
import { zksyncInMemoryNode, zksyncLocalNode } from "viem/chains";
import { deployAccount, fetchAccount } from "zksync-account/client";
import { registerNewPasskey } from "zksync-account/client/passkey";

const { appMeta } = useAppMeta();
const { login } = useAccountStore();
const { getPublicClient, getThrowAwayClient } = useClientStore();
const { requestChain } = storeToRefs(useRequestsStore());
const runtimeConfig = useRuntimeConfig();

const { inProgress: registerInProgress, execute: createAccount } = useAsync(async () => {
  let name = `ZK Auth ${(new Date()).toLocaleDateString("en-US")}`;
  if (requestChain.value!.id == zksyncInMemoryNode.id || requestChain.value!.id == zksyncLocalNode.id) {
    // For local testing, append the time
    name += ` ${(new Date()).toLocaleTimeString("en-US")}`;
  }

  const {
    credentialPublicKey,
    credentialId,
  } = await registerNewPasskey({
    userName: name,
    userDisplayName: name,
  });

<<<<<<< HEAD
  const throwAwayClient = getThrowAwayClient({ chainId: requestChain.value!.id });
  const sessionKey = generatePrivateKey();
=======
  const deployerClient = getRichWalletClient({ chainId: requestChain.value!.id });
>>>>>>> 8d99d857

  // eslint-disable-next-line @typescript-eslint/no-explicit-any
  const { address } = await deployAccount(throwAwayClient as any, {
    credentialPublicKey,
    uniqueAccountId: credentialId,
    contracts: contractsByChain[requestChain.value!.id],
<<<<<<< HEAD
    paymasterAddress: runtimeConfig.public.contracts.paymaster as Address,
=======
  });

  // TODO: Replace the cost of session key creation with a Paymaster
  await deployerClient.sendTransaction({
    to: address,
    value: parseEther("1"),
>>>>>>> 8d99d857
  });

  login({
    username: credentialId,
    address: address,
    passkey: toHex(credentialPublicKey),
  });
});

const { inProgress: loginInProgress, error: accountDataFetchError, execute: connectToAccount } = useAsync(async () => {
  const client = getPublicClient({ chainId: requestChain.value!.id });
  // eslint-disable-next-line @typescript-eslint/no-explicit-any
  const { username, address, passkeyPublicKey } = await fetchAccount(client as any, {
    contracts: contractsByChain[requestChain.value!.id],
  });

  login({
    username,
    address,
    passkey: toHex(passkeyPublicKey),
  });
});
</script>

<style scoped>
.highlight::before,
.highlight::after {
  content: "";
  position: absolute;
  top: 0;
  left: 0;
  bottom: 0;
  right: 0;
  background: linear-gradient(45deg, #ff595e, #ffca3a, #8ac926, #1982c4, #6a4c93, #ff6700);
  background-size: 400%;
  z-index: -1;
  animation: glow 5s linear infinite;
  width: 100%;
  border-radius: 2rem;
}

.highlight::after {
  filter: blur(9px);
  transform: translate3d(0, 0, 0); /* For Safari */
}

.highlight {
  position: relative;
  border-radius: 2rem;
  padding: 4px;
}

.highlight .inner {
  border-radius: 4px;
}

@keyframes glow {
  0% { background-position: 0 0; }
  50% { background-position: 100% 0; }
  100% { background-position: 0 0; }
}
</style><|MERGE_RESOLUTION|>--- conflicted
+++ resolved
@@ -57,12 +57,7 @@
 </template>
 
 <script lang="ts" setup>
-<<<<<<< HEAD
 import { type Address, toHex } from "viem";
-import { generatePrivateKey } from "viem/accounts";
-=======
-import { parseEther, toHex } from "viem";
->>>>>>> 8d99d857
 import { zksyncInMemoryNode, zksyncLocalNode } from "viem/chains";
 import { deployAccount, fetchAccount } from "zksync-account/client";
 import { registerNewPasskey } from "zksync-account/client/passkey";
@@ -88,28 +83,14 @@
     userDisplayName: name,
   });
 
-<<<<<<< HEAD
-  const throwAwayClient = getThrowAwayClient({ chainId: requestChain.value!.id });
-  const sessionKey = generatePrivateKey();
-=======
-  const deployerClient = getRichWalletClient({ chainId: requestChain.value!.id });
->>>>>>> 8d99d857
+  const deployerClient = getThrowAwayClient({ chainId: requestChain.value!.id });
 
   // eslint-disable-next-line @typescript-eslint/no-explicit-any
-  const { address } = await deployAccount(throwAwayClient as any, {
+  const { address } = await deployAccount(deployerClient as any, {
     credentialPublicKey,
     uniqueAccountId: credentialId,
     contracts: contractsByChain[requestChain.value!.id],
-<<<<<<< HEAD
     paymasterAddress: runtimeConfig.public.contracts.paymaster as Address,
-=======
-  });
-
-  // TODO: Replace the cost of session key creation with a Paymaster
-  await deployerClient.sendTransaction({
-    to: address,
-    value: parseEther("1"),
->>>>>>> 8d99d857
   });
 
   login({
