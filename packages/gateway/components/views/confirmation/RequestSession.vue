--- conflicted
+++ resolved
@@ -93,16 +93,9 @@
 </template>
 
 <script lang="ts" setup>
-<<<<<<< HEAD
-=======
-import { useTimeAgo } from "@vueuse/core";
-import type { SessionPreferences, SessionData } from "zksync-account";
-import type { GatewayRpcSchema, ExtractReturnType } from "zksync-account/client-gateway";
-import { formatUnits } from "viem";
->>>>>>> c36c3349
 import { ClockIcon, FingerPrintIcon } from "@heroicons/vue/24/outline";
 import { useTimeAgo } from "@vueuse/core";
-import { type Address, formatUnits, getAddress } from "viem";
+import { formatUnits } from "viem";
 import { privateKeyToAddress } from "viem/accounts";
 import type { SessionData, SessionPreferences } from "zksync-account";
 import type { ExtractReturnType, GatewayRpcSchema } from "zksync-account/client-gateway";
