<<<<<<< HEAD
import { type Address, parseEther, toHex } from "viem";
import { generatePrivateKey, privateKeyToAddress } from "viem/accounts";
=======
import { parseEther, toHex } from "viem";
>>>>>>> 8d99d857
import { zksyncInMemoryNode } from "viem/chains";
import { deployAccount } from "zksync-account/client";
import { registerNewPasskey } from "zksync-account/client/passkey";

import { useAccountFetch } from "./useAccountFetch";

export async function useAccountRegistration(_username: MaybeRef<string>) {
  const username = toRef(_username);
  const { getThrowAwayClient } = useClientStore();
  const chainId = zksyncInMemoryNode.id;
  const { login } = useAccountStore();

  const {
    status: registerInProgress,
    execute: createAccount,
    error: registerError,
  } = await useAsyncData(async () => {
    const { accountData, fetchAccountData } = await useAccountFetch("registration", username, chainId);
    const runtimeConfig = useRuntimeConfig();
    await fetchAccountData();
    if (accountData.value) {
      throw new Error("Username is taken.");
    }

    const { newCredentialPublicKey } = await registerNewPasskey({
      userName: username.value,
      userDisplayName: username.value,
    }).catch(() => {
      throw new Error("Failed to register new passkey.");
    });

<<<<<<< HEAD
    const deployerClient = getThrowAwayClient({ chainId: chainId });
    const sessionKey = generatePrivateKey();
    const _sessionPublicKey = privateKeyToAddress(sessionKey);

    // Breaks at this following step
=======
    const deployerClient = getRichWalletClient({ chainId: chainId });
>>>>>>> 8d99d857

    // eslint-disable-next-line @typescript-eslint/no-explicit-any
    const { address } = await deployAccount(deployerClient as any, {
      credentialPublicKey: newCredentialPublicKey,
      uniqueAccountId: username.value,
      contracts: contractsByChain[chainId],
      paymasterAddress: runtimeConfig.public.contracts.paymaster as Address,
    }).catch(() => {
      throw new Error("Failed to create a new account.");
    });

    await deployerClient.sendTransaction({
      to: address,
      value: parseEther("1"),
    }).catch(() => {
      throw new Error("Failed to send transaction.");
    });

    login({
      username: username.value,
      address: address,
<<<<<<< HEAD
      passkey: toHex(newCredentialPublicKey),
      sessionKey,
=======
      passkey: toHex(credentialPublicKey),
>>>>>>> 8d99d857
    });

    return true;
  }, {
    immediate: false,
  });

  return {
    registerInProgress,
    registerError,
    createAccount,
  };
}<|MERGE_RESOLUTION|>--- conflicted
+++ resolved
@@ -1,9 +1,4 @@
-<<<<<<< HEAD
 import { type Address, parseEther, toHex } from "viem";
-import { generatePrivateKey, privateKeyToAddress } from "viem/accounts";
-=======
-import { parseEther, toHex } from "viem";
->>>>>>> 8d99d857
 import { zksyncInMemoryNode } from "viem/chains";
 import { deployAccount } from "zksync-account/client";
 import { registerNewPasskey } from "zksync-account/client/passkey";
@@ -35,15 +30,7 @@
       throw new Error("Failed to register new passkey.");
     });
 
-<<<<<<< HEAD
     const deployerClient = getThrowAwayClient({ chainId: chainId });
-    const sessionKey = generatePrivateKey();
-    const _sessionPublicKey = privateKeyToAddress(sessionKey);
-
-    // Breaks at this following step
-=======
-    const deployerClient = getRichWalletClient({ chainId: chainId });
->>>>>>> 8d99d857
 
     // eslint-disable-next-line @typescript-eslint/no-explicit-any
     const { address } = await deployAccount(deployerClient as any, {
@@ -65,12 +52,7 @@
     login({
       username: username.value,
       address: address,
-<<<<<<< HEAD
       passkey: toHex(newCredentialPublicKey),
-      sessionKey,
-=======
-      passkey: toHex(credentialPublicKey),
->>>>>>> 8d99d857
     });
 
     return true;
