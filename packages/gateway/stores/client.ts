import { createPublicClient, createWalletClient, http, publicActions, walletActions } from "viem";
import { privateKeyToAccount } from "viem/accounts";
import { zksync, zksyncInMemoryNode, zksyncLocalNode, zksyncSepoliaTestnet } from "viem/chains";
import { createZksyncPasskeyClient, type PasskeyRequiredContracts } from "zksync-account/client/passkey";

export const supportedChains = [zksync, zksyncSepoliaTestnet, zksyncInMemoryNode, zksyncLocalNode];
export type SupportedChainId = (typeof supportedChains)[number]["id"];
export const blockExplorerApiByChain: Record<SupportedChainId, string> = {
  [zksync.id]: zksync.blockExplorers.native.apiUrl,
  [zksyncSepoliaTestnet.id]: zksyncSepoliaTestnet.blockExplorers.native.blockExplorerApi,
  [zksyncInMemoryNode.id]: "http://localhost:8011",
  [zksyncLocalNode.id]: "http://localhost:8011",
};

type ChainContracts = PasskeyRequiredContracts & {
  accountFactory: NonNullable<PasskeyRequiredContracts["accountFactory"]>;
  accountImplementation: NonNullable<PasskeyRequiredContracts["accountImplementation"]>;
};
export const contractsByChain: Record<SupportedChainId, ChainContracts> = {
  [zksync.id]: {
    session: "0x",
    passkey: "0x",
    accountFactory: "0x",
    accountImplementation: "0x",
  },
  [zksyncSepoliaTestnet.id]: {
    session: "0x",
    passkey: "0x",
    accountFactory: "0x",
    accountImplementation: "0x",
  },
  [zksyncLocalNode.id]: {
    session: "0x",
    passkey: "0x",
    accountFactory: "0x",
    accountImplementation: "0x",
  },
  [zksyncInMemoryNode.id]: {
<<<<<<< HEAD
    session: "0xdCdAC285612841db9Fa732098EAF04A917A71A28",
    passkey: "0x071e0e8Bd64A4d71055E358703a5f08C5d3767e5",
=======
    session: "0xC9c7F31CCf72daDFd18924e8111Fe90a35400734",
    passkey: "0x0cc51Dc85E147B66271E34BCd92AA6Cf9458D2a2",
>>>>>>> c36c3349
    accountFactory: "0x23b13d016E973C9915c6252271fF06cCA2098885",
    accountImplementation: "0x0fA8Ed8e24db620f5d80c2683D16d405a5357450",
  },
};

export const useClientStore = defineStore("client", () => {
  const { address, username, passkey } = storeToRefs(useAccountStore());

  const getPublicClient = ({ chainId }: { chainId: SupportedChainId }) => {
    const chain = supportedChains.find((chain) => chain.id === chainId);
    if (!chain) throw new Error(`Chain with id ${chainId} is not supported`);

    const client = createPublicClient({
      chain,
      transport: http(),
    });

    return client;
  };

  const getClient = ({ chainId }: { chainId: SupportedChainId }) => {
    if (!address.value) throw new Error("Address is not set");
    const chain = supportedChains.find((chain) => chain.id === chainId);
    if (!chain) throw new Error(`Chain with id ${chainId} is not supported`);
    const contracts = contractsByChain[chainId];

    /*
      TODO: remove any
      `any` are set due to using zksync-account via `npm link`
      which makes it use same packages from different folders
      types are too complex to compare so it fails
    */
    const client = createZksyncPasskeyClient({
      address: address.value,
      credentialPublicKey: passkey.value!,
      userName: username.value!,
      userDisplayName: username.value!,
      contracts,
      chain: chain,
      transport: http(),
    });

    return client;
  };

  /* TODO: remove. Temp for local dev and debugging */
  const getRichWalletClient = ({ chainId }: { chainId: SupportedChainId }) => {
    const chain = supportedChains.find((chain) => chain.id === chainId);
    if (!chain) throw new Error(`Chain with id ${chainId} is not supported`);

    const richWalletClient = createWalletClient({
      account: privateKeyToAccount("0x3d3cbc973389cb26f657686445bcc75662b415b656078503592ac8c1abb8810e"),
      chain,
      transport: http(),
    })
      .extend(publicActions)
      .extend(walletActions);
    return richWalletClient;
  };

  return {
    getPublicClient,
    getClient,
    getRichWalletClient,
  };
});<|MERGE_RESOLUTION|>--- conflicted
+++ resolved
@@ -36,13 +36,8 @@
     accountImplementation: "0x",
   },
   [zksyncInMemoryNode.id]: {
-<<<<<<< HEAD
-    session: "0xdCdAC285612841db9Fa732098EAF04A917A71A28",
-    passkey: "0x071e0e8Bd64A4d71055E358703a5f08C5d3767e5",
-=======
     session: "0xC9c7F31CCf72daDFd18924e8111Fe90a35400734",
     passkey: "0x0cc51Dc85E147B66271E34BCd92AA6Cf9458D2a2",
->>>>>>> c36c3349
     accountFactory: "0x23b13d016E973C9915c6252271fF06cCA2098885",
     accountImplementation: "0x0fA8Ed8e24db620f5d80c2683D16d405a5357450",
   },
