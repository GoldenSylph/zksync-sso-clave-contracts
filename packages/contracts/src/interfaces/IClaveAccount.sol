// SPDX-License-Identifier: GPL-3.0
pragma solidity ^0.8.24;

import { IAccount } from "@matterlabs/zksync-contracts/l2/system-contracts/interfaces/IAccount.sol";

import { IERC1271Upgradeable } from "@openzeppelin/contracts-upgradeable/interfaces/IERC1271Upgradeable.sol";
import { IERC777Recipient } from "@openzeppelin/contracts/token/ERC777/IERC777Recipient.sol";
import { IERC721Receiver } from "@openzeppelin/contracts/token/ERC721/IERC721Receiver.sol";
import { IERC1155Receiver } from "@openzeppelin/contracts/token/ERC1155/IERC1155Receiver.sol";

import { IHookManager } from "./IHookManager.sol";
import { IModuleManager } from "./IModuleManager.sol";
import { IOwnerManager } from "./IOwnerManager.sol";
import { IUpgradeManager } from "./IUpgradeManager.sol";
import { IValidatorManager } from "./IValidatorManager.sol";

/**
 * @title IClaveAccount
 * @notice Interface for the Clave contract
 * @dev Implementations of this interface are contract that can be used as a Clave
 */
interface IClaveAccount is
  IERC1271Upgradeable,
  IERC721Receiver,
  IERC1155Receiver,
  IHookManager,
  IModuleManager,
  IOwnerManager,
  IValidatorManager,
  IUpgradeManager,
  IAccount
{
  event FeePaid();

<<<<<<< HEAD
    function initialize(
        address[] calldata k1Owners,
        bytes[] calldata r1Owners,
        address[] calldata validators,
        address[] calldata modules,
        bytes[] calldata initData
    ) external;
=======
  // TODO: instead of splitting the modules by types here, we can just have a single array that checks the type of the module
  // and installs it 7579 style
  function initialize(bytes[] calldata initialValidators, bytes[] calldata initialModules) external;
>>>>>>> 26c45557
}<|MERGE_RESOLUTION|>--- conflicted
+++ resolved
@@ -32,17 +32,7 @@
 {
   event FeePaid();
 
-<<<<<<< HEAD
-    function initialize(
-        address[] calldata k1Owners,
-        bytes[] calldata r1Owners,
-        address[] calldata validators,
-        address[] calldata modules,
-        bytes[] calldata initData
-    ) external;
-=======
   // TODO: instead of splitting the modules by types here, we can just have a single array that checks the type of the module
   // and installs it 7579 style
-  function initialize(bytes[] calldata initialValidators, bytes[] calldata initialModules) external;
->>>>>>> 26c45557
+  function initialize(bytes[] calldata initialValidators, bytes[] calldata initialModules, address[] calldata k1Owners) external;
 }