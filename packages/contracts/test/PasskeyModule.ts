--- conflicted
+++ resolved
@@ -7,17 +7,8 @@
 import { assert } from "chai";
 import * as hre from "hardhat";
 import { Wallet } from "zksync-ethers";
-<<<<<<< HEAD
-import { Deployer } from '@matterlabs/hardhat-zksync-deploy';
-import { assert } from 'chai';
-import { decodePartialCBOR } from '@levischuck/tiny-cbor'
-import { fromArrayBuffer, toArrayBuffer } from "@hexagon/base64"
-import { AsnParser } from '@peculiar/asn1-schema';
-import { ECDSASigValue } from '@peculiar/asn1-ecc';
-=======
 
 import { PasskeyValidator, PasskeyValidator__factory } from "../typechain-types";
->>>>>>> 26c45557
 import { getWallet, LOCAL_RICH_WALLETS, RecordedResponse } from "./utils";
 
 /**
@@ -135,26 +126,11 @@
 }
 
 async function getPublicKey(publicPasskey: Uint8Array): Promise<[string, string]> {
-<<<<<<< HEAD
-    const cosePublicKey = decodeFirst<Map<number, any>>(publicPasskey);
-    // console.log("decodeFirst", cosePublicKey)
-    // const alg = cosePublicKey.get(COSEKEYS.alg) as COSEALG;
-    // const crv = cosePublicKey.get(COSEKEYS.crv);
-    // console.log("alg, crv", alg, crv)
-    const x = cosePublicKey.get(COSEKEYS.x);
-    const y = cosePublicKey.get(COSEKEYS.y);
-    // console.log("raw x, y", x, y)
-    // const kty = cosePublicKey.get(COSEKEYS.kty) as COSEKTY;
-    // console.log("kty", kty)
-
-    return ["0x" + Buffer.from(x).toString('hex'), "0x" + Buffer.from(y).toString('hex')]
-=======
   const cosePublicKey = decodeFirst<Map<number, unknown>>(publicPasskey);
   const x = cosePublicKey.get(COSEKEYS.x) as Uint8Array;
   const y = cosePublicKey.get(COSEKEYS.y) as Uint8Array;
 
   return ["0x" + Buffer.from(x).toString("hex"), "0x" + Buffer.from(y).toString("hex")];
->>>>>>> 26c45557
 }
 
 /**
@@ -234,79 +210,6 @@
 }
 
 async function rawVerify(
-<<<<<<< HEAD
-    passkeyValidator: PasskeyValidator,
-    authenticatorData: string,
-    clientData: string,
-    b64SignedChallange: string,
-    publicKeyEs256Bytes: Uint8Array) {
-    const authDataBuffer = toBuffer(authenticatorData);
-    const clientDataHash = await toHash(toBuffer(clientData));
-    const hashedData = await toHash(concat([authDataBuffer, clientDataHash]));
-    const rs = unwrapEC2Signature(toBuffer(b64SignedChallange))
-    const publicKeys = await getPublicKey(publicKeyEs256Bytes)
-    // console.log("externalSignature", ethers.hexlify(hashedData))
-    // console.log("rs", ethers.hexlify(rs[0]), ethers.hexlify(rs[1]))
-    // console.log("pubkey xy", publicKeys)
-    return await passkeyValidator.rawVerify(hashedData, rs, publicKeys)
-}
-
-describe("Passkey validation", function () {
-    const wallet = getWallet(LOCAL_RICH_WALLETS[0].privateKey);
-    const ethersResponse = new RecordedResponse("test/signed-challenge.json")
-    let passkeyValidator: PasskeyValidator;
-
-    before(async function () {
-        passkeyValidator = await deployValidator(wallet)
-    });
-
-    it("should verify passkey", async function () {
-        // 37 bytes
-        const authenticatorData = 'SZYN5YgOjGh0NBcPZHZgW4_krrmihjLHmVzzuoMdl2MFAAAABQ'
-        const clientData = 'eyJ0eXBlIjoid2ViYXV0aG4uZ2V0IiwiY2hhbGxlbmdlIjoiZFhPM3ctdWdycS00SkdkZUJLNDFsZFk1V2lNd0ZORDkiLCJvcmlnaW4iOiJodHRwOi8vbG9jYWxob3N0OjUxNzMiLCJjcm9zc09yaWdpbiI6ZmFsc2UsIm90aGVyX2tleXNfY2FuX2JlX2FkZGVkX2hlcmUiOiJkbyBub3QgY29tcGFyZSBjbGllbnREYXRhSlNPTiBhZ2FpbnN0IGEgdGVtcGxhdGUuIFNlZSBodHRwczovL2dvby5nbC95YWJQZXgifQ'
-        const b64SignedChallange = 'MEUCIQCYrSUCR_QUPAhvRNUVfYiJC2JlOKuqf4gx7i129n9QxgIgaY19A9vAAObuTQNs5_V9kZFizwRpUFpiRVW_dglpR2A'
-
-        // this is a binary object formatted by @simplewebauthn that contains the alg type and public key
-        const publicKeyEs256Bytes = new Uint8Array([
-            165, 1, 2, 3, 38, 32, 1, 33, 88, 32, 167, 69,
-            109, 166, 67, 163, 110, 143, 71, 60, 77, 232, 220, 7,
-            121, 156, 141, 24, 71, 28, 210, 116, 124, 90, 115, 166,
-            213, 190, 89, 4, 216, 128, 34, 88, 32, 193, 67, 151,
-            85, 245, 24, 139, 246, 220, 204, 228, 76, 247, 65, 179,
-            235, 81, 41, 196, 37, 216, 117, 201, 244, 128, 8, 73,
-            37, 195, 20, 194, 9
-        ]);
-        const verifyMessage = await rawVerify(
-            passkeyValidator,
-            authenticatorData, clientData, b64SignedChallange, publicKeyEs256Bytes)
-
-        assert(verifyMessage == true, "valid sig")
-    });
-
-    it("should verify other test passkey data", async function () {
-        const verifyMessage = await rawVerify(
-            passkeyValidator,
-            ethersResponse.authenticatorData,
-            ethersResponse.clientData,
-            ethersResponse.b64SignedChallenge,
-            ethersResponse.passkeyBytes)
-
-        assert(verifyMessage == true, "test sig is valid")
-    });
-
-    it("should fail when signature is bad", async function () {
-        const b64SignedChallenge = 'MEUCIQCYrSUCR_QUPAhvRNUVfYiJC2JlOKuqf4gx7i129n9QxgIgaY19A9vAAObuTQNs5_V9kZFizwRpUFpiRVW_dglpR2A'
-        const verifyMessage = await rawVerify(
-            passkeyValidator,
-            ethersResponse.authenticatorData,
-            ethersResponse.clientData,
-            b64SignedChallenge,
-            ethersResponse.passkeyBytes)
-
-        assert(verifyMessage == false, "bad sig should be false")
-    });
-})
-=======
   passkeyValidator: PasskeyValidator,
   authenticatorData: string,
   clientData: string,
@@ -378,5 +281,4 @@
 
     assert(verifyMessage == false, "bad sig should be false");
   });
-});
->>>>>>> 26c45557
+});