import type { Account, Address, Chain, Client, Prettify, PublicRpcSchema, RpcSchema, Transport, WalletClientConfig, WalletRpcSchema } from "viem";
import { createClient, encodeAbiParameters, getAddress, publicActions, toHex, walletActions } from "viem";
import { toSmartAccount } from "viem/zksync";

import { base64UrlToUint8Array, unwrapEC2Signature } from "./utils/passkey";

export function createZKsyncPasskeyClient<
  transport extends Transport,
  chain extends Chain,
  rpcSchema extends RpcSchema | undefined = undefined,
>(_parameters: ZksyncAccountPasskeyClientConfig<transport, chain, rpcSchema>): ZksyncAccountPasskeyClient<transport, chain, rpcSchema> {
  type WalletClientParameters = typeof _parameters;
  const parameters: WalletClientParameters & {
    key: NonNullable<WalletClientParameters["key"]>;
    name: NonNullable<WalletClientParameters["name"]>;
  } = {
    ..._parameters,
    address: getAddress(_parameters.address),
    key: _parameters.key || "wallet",
    name: _parameters.name || "ZKsync Account Passkey Client",
  };

  const account = toSmartAccount({
    address: parameters.address,
    sign: async () => {
      const passkeySignature = {
        passkeyAuthenticationResponse: {
          response: await parameters.signHash(),
        },
      };
      // console.log("Passkey signature", passkeySignature);
      const authData = passkeySignature.passkeyAuthenticationResponse.response.authenticatorData;
      const clientDataJson = passkeySignature.passkeyAuthenticationResponse.response.clientDataJSON;
      const signature = unwrapEC2Signature(base64UrlToUint8Array(passkeySignature.passkeyAuthenticationResponse.response.signature));
      const fatSignature = encodeAbiParameters(
        [
          { type: "bytes" }, // authData
          { type: "bytes" }, // clientDataJson
          { type: "bytes32[2]" }, // signature (two elements)
        ],
        [toHex(base64UrlToUint8Array(authData)), toHex(base64UrlToUint8Array(clientDataJson)), [toHex(signature.r), toHex(signature.s)]],
      );
      // console.log("fatSignature(PasskeyClient)", fatSignature, fatSignature.length);
      // XXX: This will need to be updated if the code changes
<<<<<<< HEAD
      const validator = "0xd3E53b40EdD0C3Ac387993F7Bf24dd9db9f6c87c";
=======
      const validator = "0x6742EFA58cc91503EC9779E6c9E9D131d8ED9335";
>>>>>>> 424e971f
      const fullFormattedSig = encodeAbiParameters(
        [
          { type: "bytes" }, // fat signature
          { type: "address" }, // validator address
          { type: "bytes[]" }, // validator data
        ],
        [fatSignature, validator, []],
      );
      // console.log("fullFormattedSig(PasskeyClient)", fullFormattedSig, fullFormattedSig.length);

      return fullFormattedSig;
    },
  });
  const client = createClient<transport, chain, Account, rpcSchema>({
    ...parameters,
    account,
    type: "walletClient",
  })
    .extend(() => ({
      userName: parameters.userName,
      userDisplayName: parameters.userDisplayName,
    }))
    .extend(publicActions)
    .extend(walletActions);
  return client;
}

type ZksyncAccountPasskeyData = {
  userName: string;
  userDisplayName: string;
};

export type ClientWithZksyncAccountPasskeyData<
  transport extends Transport = Transport,
  chain extends Chain = Chain,
  account extends Account = Account,
> = Client<transport, chain, account> & ZksyncAccountPasskeyData;

export type ZksyncAccountPasskeyClient<
  transport extends Transport = Transport,
  chain extends Chain = Chain,
  rpcSchema extends RpcSchema | undefined = undefined,
  account extends Account = Account,
> = Prettify<
  Client<
    transport,
    chain,
    account,
    rpcSchema extends RpcSchema
      ? [...PublicRpcSchema, ...WalletRpcSchema, ...rpcSchema]
      : [...PublicRpcSchema, ...WalletRpcSchema]
  > & ZksyncAccountPasskeyData
>;

export interface ZksyncAccountPasskeyClientConfig<
  transport extends Transport = Transport,
  chain extends Chain = Chain,
  rpcSchema extends RpcSchema | undefined = undefined,
> extends Omit<WalletClientConfig<transport, chain, Account, rpcSchema>, "account"> {
  chain: NonNullable<chain>;
  address: Address;
  userName: string;
  userDisplayName: string;
  signHash: () => Promise<{
    authenticatorData: string;
    clientDataJSON: string;
    signature: string;
  }>;
  key?: string;
  name?: string;
}<|MERGE_RESOLUTION|>--- conflicted
+++ resolved
@@ -28,7 +28,6 @@
           response: await parameters.signHash(),
         },
       };
-      // console.log("Passkey signature", passkeySignature);
       const authData = passkeySignature.passkeyAuthenticationResponse.response.authenticatorData;
       const clientDataJson = passkeySignature.passkeyAuthenticationResponse.response.clientDataJSON;
       const signature = unwrapEC2Signature(base64UrlToUint8Array(passkeySignature.passkeyAuthenticationResponse.response.signature));
@@ -40,13 +39,8 @@
         ],
         [toHex(base64UrlToUint8Array(authData)), toHex(base64UrlToUint8Array(clientDataJson)), [toHex(signature.r), toHex(signature.s)]],
       );
-      // console.log("fatSignature(PasskeyClient)", fatSignature, fatSignature.length);
-      // XXX: This will need to be updated if the code changes
-<<<<<<< HEAD
-      const validator = "0xd3E53b40EdD0C3Ac387993F7Bf24dd9db9f6c87c";
-=======
-      const validator = "0x6742EFA58cc91503EC9779E6c9E9D131d8ED9335";
->>>>>>> 424e971f
+      // XXX: This will need to be updated when the code changes
+      const validator = "0x095792939e287c6C71071c0e05bef43F6a0da639";
       const fullFormattedSig = encodeAbiParameters(
         [
           { type: "bytes" }, // fat signature
@@ -55,7 +49,6 @@
         ],
         [fatSignature, validator, []],
       );
-      // console.log("fullFormattedSig(PasskeyClient)", fullFormattedSig, fullFormattedSig.length);
 
       return fullFormattedSig;
     },
