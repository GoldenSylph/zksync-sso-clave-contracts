<<<<<<< HEAD
import { type Account, type Address, type Chain, type Client, createClient, encodeAbiParameters, getAddress, type Prettify, publicActions, type PublicRpcSchema, type RpcSchema, toHex, type Transport, walletActions, type WalletClientConfig, type WalletRpcSchema } from "viem";
import { toSmartAccount } from "viem/zksync";
=======
import { toHex, encodeAbiParameters, createClient, getAddress, publicActions, walletActions } from 'viem';
import type { Account, Address, Chain, Client, Prettify, PublicRpcSchema, RpcSchema, Transport, WalletClientConfig, WalletRpcSchema } from 'viem';
import { toSmartAccount } from 'viem/zksync';
>>>>>>> 86c44c9f

import { base64UrlToUint8Array, unwrapEC2Signature } from "./utils/passkey";

export function createZksyncPasskeyClient<
  transport extends Transport,
  chain extends Chain,
  rpcSchema extends RpcSchema | undefined = undefined,
>(_parameters: ZksyncAccountPasskeyClientConfig<transport, chain, rpcSchema>): ZksyncAccountPasskeyClient<transport, chain, rpcSchema> {
  type WalletClientParameters = typeof _parameters;
  const parameters: WalletClientParameters & {
    key: NonNullable<WalletClientParameters["key"]>;
    name: NonNullable<WalletClientParameters["name"]>;
  } = {
    ..._parameters,
    address: getAddress(_parameters.address),
    key: _parameters.key || "wallet",
    name: _parameters.name || "ZKsync Account Passkey Client",
  };

  const account = toSmartAccount({
    address: parameters.address,
    sign: async () => {
      const passkeySignature = {
        passkeyAuthenticationResponse: {
          response: await parameters.signHash(),
        },
      };
      // console.log("Passkey signature", passkeySignature);
      const authData = passkeySignature.passkeyAuthenticationResponse.response.authenticatorData;
      const clientDataJson = passkeySignature.passkeyAuthenticationResponse.response.clientDataJSON;
      const signature = unwrapEC2Signature(base64UrlToUint8Array(passkeySignature.passkeyAuthenticationResponse.response.signature));
      const fatSignature = encodeAbiParameters(
        [
          { type: "bytes" }, // authData
          { type: "bytes" }, // clientDataJson
          { type: "bytes32[2]" }, // signature (two elements)
        ],
        [toHex(base64UrlToUint8Array(authData)), toHex(base64UrlToUint8Array(clientDataJson)), [toHex(signature.r), toHex(signature.s)]],
      );
      // console.log("fatSignature(PasskeyClient)", fatSignature, fatSignature.length);
      // XXX: This will need to be updated if the code changes
      const validator = "0xdE9F7597aee36fF89c387aE087971f408050bA24";
      const fullFormattedSig = encodeAbiParameters(
        [
          { type: "bytes" }, // fat signature
          { type: "address" }, // validator address
          { type: "bytes[]" }, // validator data
        ],
        [fatSignature, validator, []],
      );
      // console.log("fullFormattedSig(PasskeyClient)", fullFormattedSig, fullFormattedSig.length);

      return fullFormattedSig;
    },
  });
  const client = createClient<transport, chain, Account, rpcSchema>({
    ...parameters,
    account,
    type: "walletClient",
  })
    .extend(() => ({
      userName: parameters.userName,
      userDisplayName: parameters.userDisplayName,
    }))
    .extend(publicActions)
    .extend(walletActions);
  return client;
}

type ZksyncAccountPasskeyData = {
  userName: string;
  userDisplayName: string;
};

export type ClientWithZksyncAccountPasskeyData<
  transport extends Transport = Transport,
  chain extends Chain = Chain,
  account extends Account = Account,
> = Client<transport, chain, account> & ZksyncAccountPasskeyData;

export type ZksyncAccountPasskeyClient<
  transport extends Transport = Transport,
  chain extends Chain = Chain,
  rpcSchema extends RpcSchema | undefined = undefined,
  account extends Account = Account,
> = Prettify<
  Client<
    transport,
    chain,
    account,
    rpcSchema extends RpcSchema
      ? [...PublicRpcSchema, ...WalletRpcSchema, ...rpcSchema]
      : [...PublicRpcSchema, ...WalletRpcSchema]
  > & ZksyncAccountPasskeyData
>;

export interface ZksyncAccountPasskeyClientConfig<
  transport extends Transport = Transport,
  chain extends Chain = Chain,
  rpcSchema extends RpcSchema | undefined = undefined,
> extends Omit<WalletClientConfig<transport, chain, Account, rpcSchema>, "account"> {
  chain: NonNullable<chain>;
  address: Address;
  userName: string;
  userDisplayName: string;
  signHash: () => Promise<{
    authenticatorData: string;
    clientDataJSON: string;
    signature: string;
  }>;
  key?: string;
  name?: string;
}<|MERGE_RESOLUTION|>--- conflicted
+++ resolved
@@ -1,11 +1,6 @@
-<<<<<<< HEAD
-import { type Account, type Address, type Chain, type Client, createClient, encodeAbiParameters, getAddress, type Prettify, publicActions, type PublicRpcSchema, type RpcSchema, toHex, type Transport, walletActions, type WalletClientConfig, type WalletRpcSchema } from "viem";
+import type { Account, Address, Chain, Client, Prettify, PublicRpcSchema, RpcSchema, Transport, WalletClientConfig, WalletRpcSchema } from "viem";
+import { createClient, encodeAbiParameters, getAddress, publicActions, toHex, walletActions } from "viem";
 import { toSmartAccount } from "viem/zksync";
-=======
-import { toHex, encodeAbiParameters, createClient, getAddress, publicActions, walletActions } from 'viem';
-import type { Account, Address, Chain, Client, Prettify, PublicRpcSchema, RpcSchema, Transport, WalletClientConfig, WalletRpcSchema } from 'viem';
-import { toSmartAccount } from 'viem/zksync';
->>>>>>> 86c44c9f
 
 import { base64UrlToUint8Array, unwrapEC2Signature } from "./utils/passkey";
 
