import { promises } from "node:fs";

import { assert, expect } from "chai";
import { BytesLike, parseEther, randomBytes } from "ethers";
import { AbiCoder, Contract, ethers, ZeroAddress } from "ethers";
import * as hre from "hardhat";
import { it } from "mocha";
import { Address, Chain, createWalletClient, encodeAbiParameters, encodeFunctionData, getAddress, Hash, http, isHex, publicActions, toHex } from "viem";
import { privateKeyToAccount } from "viem/accounts";
import { sendTransaction, waitForTransactionReceipt, writeContract } from "viem/actions";
import { zksyncInMemoryNode } from "viem/chains";
import { createZksyncSessionClient } from "zksync-account/client";
import { Provider, SmartAccount, types, Wallet } from "zksync-ethers";

<<<<<<< HEAD
// import { createZksyncSessionClient } from "../../sdk/dist/types/client/clients/session";
=======
>>>>>>> c4007439
import { createZKsyncPasskeyClient } from "./sdk/PasskeyClient";
import { create2, deployFactory, getProvider, getWallet, LOCAL_RICH_WALLETS, logInfo, RecordedResponse } from "./utils";

// Token Config Interface definitions
interface SpendLimit {
  tokenAddress: string;
  limit: bigint;
}

interface SessionKey {
  // the public address of the session
  sessionKey: string;
  // block timestamp
  expiresAt: bigint;
  // if not de-duplicated, the last token address wins
  spendLimits: SpendLimit[];
}
export class ContractFixtures {
  // NOTE: CHANGING THE READONLY VALUES WILL REQUIRE UPDATING THE STATIC SIGNATURE
  readonly wallet: Wallet = getWallet(LOCAL_RICH_WALLETS[0].privateKey);
  readonly viemSessionKeyWallet: Wallet = getWallet(LOCAL_RICH_WALLETS[2].privateKey);
  readonly ethersStaticSalt = new Uint8Array([
    205, 241, 161, 186, 101, 105, 79,
    248, 98, 64, 50, 124, 168, 204,
    200, 71, 214, 169, 195, 118, 199,
    62, 140, 111, 128, 47, 32, 21,
    177, 177, 174, 166,
  ]);

  readonly viemStaticSalt = new Uint8Array([
    0, 0, 0, 0, 0, 0, 0,
    248, 98, 64, 50, 124, 168, 204,
    200, 71, 214, 169, 195, 118, 199,
    62, 140, 111, 128, 47, 32, 21,
    177, 177, 174, 166,
  ]);

  readonly tokenForSpendLimit = "0xAe045DE5638162fa134807Cb558E15A3F5A7F853";

  private abiCoder = new AbiCoder();

  private _aaFactory: Contract;
  async getAaFactory() {
    if (!this._aaFactory) {
      this._aaFactory = await deployFactory("AAFactory", this.wallet);
    }
    return this._aaFactory;
  }

  private _sessionSpendLimitModule: Contract;
  async getSessionSpendLimitContract() {
    if (!this._sessionSpendLimitModule) {
      this._sessionSpendLimitModule = await create2("SessionPasskeySpendLimitModule", this.wallet, this.ethersStaticSalt);
    }
    return this._sessionSpendLimitModule;
  }

  private _webauthnValidatorModule: Contract;
  // does passkey validation via modular interface
  async getWebAuthnVerifierContract() {
    if (!this._webauthnValidatorModule) {
      this._webauthnValidatorModule = await create2("WebAuthValidator", this.wallet, this.ethersStaticSalt);
    }
    return this._webauthnValidatorModule;
  }

  private _accountImplContract: Contract;
  // wraps the clave account
  async getAccountImplContract() {
    if (!this._accountImplContract) {
      this._accountImplContract = await create2("ERC7579Account", this.wallet, this.ethersStaticSalt);
    }
    return this._accountImplContract;
  }

  private _accountImplAddress: string;
  // deploys the base account for future proxy use
  async getAccountImplAddress() {
    if (!this._accountImplAddress) {
      const accountImpl = await this.getAccountImplContract();
      this._accountImplAddress = await accountImpl.getAddress();
    }
    return this._accountImplAddress;
  }

  private _proxyAccountContract: Contract;
  async getProxyAccountContract() {
    const claveAddress = await this.getAccountImplAddress();
    if (!this._proxyAccountContract) {
      this._proxyAccountContract = await create2("AccountProxy", this.wallet, this.ethersStaticSalt, [claveAddress]);
    }
    return this._proxyAccountContract;
  }

  async getModuleData(sessionKey: string): Promise<SessionKey> {
    return {
      sessionKey: sessionKey,
      expiresAt: BigInt(1000000),
      spendLimits: [{
        tokenAddress: this.tokenForSpendLimit,
        limit: BigInt(1000),
      }],
    };
  }

  async getEncodedSessionModuleData(sessionKey: string) {
    const spendLimitTypes = [
      "address tokenAddress",
      "uint256 limit",
    ];

    const sessionKeyTypes = [
      "address sessionKey",
      "uint256 expiresAt",
      `tuple(${spendLimitTypes.join(",")})[] spendLimits`,
    ];
    return this.abiCoder.encode(
      [`tuple(${sessionKeyTypes.join(",")})[]`], // Solidity equivalent: SessionKey[]
      [[await this.getModuleData(sessionKey)].map((config) => [
        config.sessionKey,
        config.expiresAt,
        config.spendLimits,
      ])],
    );
  }

  async getEncodedPasskeyModuleData(response: RecordedResponse) {
    return this.abiCoder.encode(
      ["bytes32[2]", "string"],
      [await response.getXyPublicKeys(), response.expectedOrigin]);
  }
}

describe("Spend limit validation", function () {
  const fixtures = new ContractFixtures();
  const ethersResponse = new RecordedResponse("test/signed-challenge.json");
  const viemResponse = new RecordedResponse("test/signed-viem-challenge.json");
  const abiCoder = new AbiCoder();
  const provider = getProvider();

  it("should deploy module", async () => {
    const sessionModuleContract = await fixtures.getSessionSpendLimitContract();
    assert(sessionModuleContract != null, "No session spend limit module deployed");
  });

  it("should deploy verifier", async () => {
    const validatorModule = await fixtures.getWebAuthnVerifierContract();
    assert(validatorModule != null, "No passkey verifier deployed");
  });

  it("should deploy implemention", async () => {
    const accountImplContract = await fixtures.getAccountImplContract();
    assert(accountImplContract != null, "No account impl deployed");
  });

  it("should deploy proxy directly", async () => {
    const proxyAccountContract = await fixtures.getProxyAccountContract();
    assert(proxyAccountContract != null, "No account proxy deployed");
  });

  it("should deploy proxy account via factory", async () => {
    const aaFactoryContract = await fixtures.getAaFactory();
    assert(aaFactoryContract != null, "No AA Factory deployed");

    const spendLimitModule = await fixtures.getSessionSpendLimitContract();
    assert(spendLimitModule != null, "no module available");

    const passkeyModule = await fixtures.getWebAuthnVerifierContract();
    assert(passkeyModule != null, "no verifier available");

    const forceDeploy = await fixtures.getProxyAccountContract();
    assert(forceDeploy != null, "proxy fails");

    const sessionKeyWallet = Wallet.createRandom(getProvider());
    const webauthModuleData = abiCoder.encode(
      ["address", "bytes"],
      [await passkeyModule.getAddress(), await fixtures.getEncodedPasskeyModuleData(ethersResponse)]);
    const sessionSpendModuleData = abiCoder.encode(
      ["address", "bytes"],
      [await spendLimitModule.getAddress(), await fixtures.getEncodedSessionModuleData(sessionKeyWallet.address)]);
    const proxyAccount = await aaFactoryContract.deployProxy7579Account(
      randomBytes(32),
      await fixtures.getAccountImplAddress(),
      "testProxyAccount",
      [webauthModuleData, sessionSpendModuleData],
      [],
    );
    const proxyAccountTxReceipt = await proxyAccount.wait();

    // Extract and decode the return address from the return data/logs
    // Assuming the return data is in the first log's data field
    //
    // Alternatively, we could emit an event like:
    //      event ProxyAccountDeployed(address accountAddress)
    //
    // Then, this would be more precise with decodeEventLog()
    const newAddress = abiCoder.decode(["address"], proxyAccountTxReceipt.logs[0].data);
    const proxyAccountAddress = newAddress[0];

    expect(proxyAccountAddress, "the proxy account location via logs").to.not.equal(ZeroAddress, "be a valid address");
    expect(proxyAccountTxReceipt.contractAddress, "the proxy account location via return").to.not.equal(ZeroAddress, "be a non-zero address");
  });

  it("should add passkey and verifier to account", async () => {
    //
    // PART ONE: Initialize ClaveAccount implemention, verifier module, spendlimit module, and factory
    //
    const aaFactoryContract = await fixtures.getAaFactory();
    assert(aaFactoryContract != null, "No AA Factory deployed");

    const validatorModule = await fixtures.getWebAuthnVerifierContract();
    const expensiveVerifierAddress = await validatorModule.getAddress();

    const sessionModuleAddress = await (await fixtures.getSessionSpendLimitContract()).getAddress();
    //
    // PART TWO: Install Module with passkey (salt needs to be random to not collide with other tests)
    //
    const sessionKeyWallet = Wallet.createRandom(getProvider());
    const passkeyModuleData = abiCoder.encode(
      ["address", "bytes"],
      [expensiveVerifierAddress, await fixtures.getEncodedPasskeyModuleData(ethersResponse)]);
    const sessionModuleData = abiCoder.encode(
      ["address", "bytes"],
      [sessionModuleAddress, await fixtures.getEncodedSessionModuleData(sessionKeyWallet.address)]);
    const proxyAccount = await aaFactoryContract.deployProxy7579Account(
      randomBytes(32),
      await fixtures.getAccountImplAddress(),
      "passkeyVerifierAccount",
      [passkeyModuleData],
      [sessionModuleData],
    );
    const proxyAccountTxReceipt = await proxyAccount.wait();

    assert(proxyAccountTxReceipt.contractAddress != ethers.ZeroAddress, "valid proxy account address");
  });

  it("should set spend limit via module with ethers", async () => {
    const passkeyModule = await fixtures.getWebAuthnVerifierContract();
    const passkeyModuleAddress = await passkeyModule.getAddress();
    const sessionModuleContract = await fixtures.getSessionSpendLimitContract();
    const sessionModuleAddress = await sessionModuleContract.getAddress();
    const factory = await fixtures.getAaFactory();
    const accountImpl = await fixtures.getAccountImplAddress();
    const proxyFix = await fixtures.getProxyAccountContract();
    assert(proxyFix != null, "should deploy proxy");

    // specfially empty wallet to ensure that it doesn't pay like an EOA
    const initialSessionKeyWallet: Wallet = getWallet("0xf51513036f18ef46508ddb0fff7aa153260ff76721b2f53c33fc178152fb481e");
    const sessionModuleData = abiCoder.encode(
      ["address", "bytes"],
      [sessionModuleAddress, await fixtures.getEncodedSessionModuleData(initialSessionKeyWallet.address)]);
    const passkeyModuleData = abiCoder.encode(
      ["address", "bytes"],
      [await passkeyModule.getAddress(), await fixtures.getEncodedPasskeyModuleData(ethersResponse)]);
    const proxyAccount = await factory.deployProxy7579Account(
      fixtures.ethersStaticSalt,
      accountImpl,
      "ethersSpendLimitAccount",
      [sessionModuleData, passkeyModuleData],
      [passkeyModuleData],
    );

    const proxyAccountReceipt = await proxyAccount.wait();
    const proxyAccountAddress = proxyAccountReceipt.contractAddress;
    assert.isDefined(proxyAccountAddress, "no address set");
    await (
      await fixtures.wallet.sendTransaction({
        to: proxyAccountAddress,
        value: parseEther("0.002"),
      })
    ).wait();

    // steps to get the data for this test
    // 1. build the transaction here in the test (aaTx)
    // 2. use this sample signer to get the transaction hash of a realistic transaction
    // 3. take that transaction hash to another app, and sign it (as the challenge)
    // 4. bring that signed hash back here and have it returned as the signer
<<<<<<< HEAD
    const sessionKeySigner = (hash: BytesLike, secret: ethers.SigningKey, provider?: null | Provider) => {
      const sessionKeySignature = secret.sign(hash);
      console.debug("(sessionkey)hash", hash, "secretKey", secret, "provider.ready", provider?.ready);
=======
    const sessionKeySigner = (hash: BytesLike) => {
      const sessionKeySignature = fixtures.ethersSessionKeyWallet.signingKey.sign(hash);
>>>>>>> c4007439
      return Promise.resolve<string>(abiCoder.encode(["bytes", "address", "bytes[]"], [
        sessionKeySignature.serialized,
        sessionModuleAddress,
        [],
      ]));
    };

    const passkeySigner = (hash: BytesLike, secret: RecordedResponse, provider?: null | Provider) => {
      console.debug("(passkey)hash", hash, "secret", secret, "provider.ready", provider?.ready);
      const fatSignature = abiCoder.encode(["bytes", "bytes", "bytes32[2]"], [
        secret.authDataBuffer,
        secret.clientDataBuffer,
        [secret.rs.r, secret.rs.s],
      ]);

      // clave expects signature + validator address + validator hook data
      const fullFormattedSig = abiCoder.encode(["bytes", "address", "bytes[]"], [
        fatSignature,
        passkeyModuleAddress,
        [],
      ]);

      return Promise.resolve<string>(fullFormattedSig);
    };

<<<<<<< HEAD
    const passkeySmartAccount = new SmartAccount({
      payloadSigner: passkeySigner,
=======
    let usePasskeySigner = true;
    const configurableSigner = (hash: BytesLike, secret?: string, provider?: null | Provider) => {
      if (!usePasskeySigner) {
        return sessionKeySigner(hash);
      } else {
        return passkeySigner(hash, secret, provider);
      }
    };

    const ethersSmartAccount = new SmartAccount({
      payloadSigner: configurableSigner,
>>>>>>> c4007439
      address: proxyAccountAddress,
      secret: ethersResponse,
    }, getProvider());

    const extraSessionKeyWallet: Wallet = getWallet(LOCAL_RICH_WALLETS[4].privateKey);
    const tokenData = await fixtures.getModuleData(extraSessionKeyWallet.address);
    const callData = sessionModuleContract.interface.encodeFunctionData("setSessionKeys", [[tokenData]]);
    const aaTx = {
      from: proxyAccountAddress,
      to: sessionModuleAddress as Address,
      data: callData,
      gasPrice: await provider.getGasPrice(),
      customData: {} as types.Eip712Meta,
      gasLimit: 0n,
    };
    aaTx["gasLimit"] = await provider.estimateGas(aaTx);

    const passkeySignedTransaction = await passkeySmartAccount.signTransaction(aaTx);
    assert(passkeySignedTransaction != null, "valid passkey transaction to sign");

    const passkeyTransactionResponse = await provider.broadcastTransaction(passkeySignedTransaction);
    const passkeyTransactionRecipt = await passkeyTransactionResponse.wait();
    assert.equal(passkeyTransactionRecipt.status, 1, "failed passkey transaction");

<<<<<<< HEAD
    // now sign a transfer with a session key
    const sessionKeySmartAccount = new SmartAccount({
      payloadSigner: sessionKeySigner,
      address: proxyAccountAddress,
      secret: initialSessionKeyWallet.signingKey,
    }, getProvider());
    aaTx.nonce = await provider.getTransactionCount(proxyAccountAddress);
    const transferTx = await sessionKeySmartAccount.transfer({
      token: utils.ETH_ADDRESS,
      to: Wallet.createRandom().address,
      amount: ethers.parseEther("0.01"),
    });
    const sessionKeyTransferReceipt = await transferTx.wait();
    assert.equal(sessionKeyTransferReceipt.status, 1, "failed session key transfer");
=======
    // Now, let's try the session key
    usePasskeySigner = false;
    const sessionKeySignedTransaction = await ethersSmartAccount.signTransaction(aaTx);
    assert(sessionKeySignedTransaction != null, "valid session key transaction to sign");

    await provider.broadcastTransaction(sessionKeySignedTransaction);
>>>>>>> c4007439
  });

  it("should set spend limit via module with viem", async () => {
    const passkeyModule = await fixtures.getWebAuthnVerifierContract();
    const sessionModule = await fixtures.getSessionSpendLimitContract();
    const factoryContract = await fixtures.getAaFactory();

    const sessionModuleAddress = await sessionModule.getAddress();
    const passkeyModuleAddress = await passkeyModule.getAddress();
    const accountImpl = await fixtures.getAccountImplAddress();

    // fix for .only deployment
    const proxyFix = await fixtures.getProxyAccountContract();
    assert(proxyFix != null, "should deploy proxy");
    const localClient: Chain = {
      ...zksyncInMemoryNode,
      rpcUrls: {
        default: {
          http: [hre.network.config["url"]], // Override if not using the default port
        },
      },
    };

    const richWallet = createWalletClient({
      account: privateKeyToAccount(fixtures.wallet.privateKey as Hash),
      chain: localClient,
      transport: http(),
    }).extend(publicActions);

    const factoryArtifact = JSON.parse(await promises.readFile(`./artifacts-zk/src/AAFactory.sol/AAFactory.json`, "utf8"));
    const passkeyModuleData = await fixtures.getEncodedPasskeyModuleData(viemResponse);
    const encodedValidatorData = encodeAbiParameters(
      [
        { name: "validatorAddress", type: "address" },
        { name: "validatorData", type: "bytes" },
      ],
      [getAddress(sessionModuleAddress), isHex(passkeyModuleData) ? passkeyModuleData : toHex(passkeyModuleData)],
    );
    const sessionModuleData = await fixtures.getEncodedSessionModuleData(fixtures.viemSessionKeyWallet.address);
    const encodedModuleData = encodeAbiParameters(
      [
        { name: "moduleAddress", type: "address" },
        { name: "moduleData", type: "bytes" },
      ],
      [getAddress(passkeyModuleAddress), isHex(sessionModuleData) ? sessionModuleData : toHex(sessionModuleData)],
    );
    const proxyAccount = await writeContract(richWallet, {
      address: getAddress(await factoryContract.getAddress()),
      abi: factoryArtifact.abi,
      functionName: "deployProxy7579Account",
      args: [
        toHex(fixtures.viemStaticSalt),
        accountImpl,
        "viemSpendLimitAccount",
        [encodedValidatorData, encodedModuleData],
        [],
      ],
    });
    const proxyAccountReceipt = await waitForTransactionReceipt(richWallet, { hash: proxyAccount });
    assert.isNotNull(proxyAccountReceipt.contractAddress, "should have a contract address");
    const proxyAccountAddress = getAddress(proxyAccountReceipt.contractAddress!);

    assert.isDefined(proxyAccountAddress, "no address set");
    const chainResponse = await waitForTransactionReceipt(richWallet, {
      hash: await richWallet.sendTransaction({
        to: proxyAccountAddress,
        value: parseEther("0.05"),
      }),
    });
    assert.equal(chainResponse.status, "success", "should fund without errors");

    const passkeyClient = createZKsyncPasskeyClient({
      address: proxyAccountAddress as Address,
      chain: localClient,
      key: "wallet",
      name: "ZKsync Account Passkey Client",
      validator: getAddress(passkeyModuleAddress),
      signHash: async () => ({
        authenticatorData: viemResponse.authenticatorData,
        clientDataJSON: viemResponse.clientData,
        signature: viemResponse.b64SignedChallenge,
      }),
      transport: http(),
      userDisplayName: "",
      userName: "",
    });

    const sessionArtifact = JSON.parse(await promises.readFile("./artifacts-zk/src/validators/SessionPasskeySpendLimitModule.sol/SessionPasskeySpendLimitModule.json", "utf8"));

    const tokenConfig = await fixtures.getModuleData(fixtures.viemSessionKeyWallet.address);
    const callData = encodeFunctionData({
      abi: sessionArtifact.abi,
      functionName: "setSessionKeys",
      args: [
        [tokenConfig],
      ],
    });

    const transactionHash = await sendTransaction(passkeyClient, {
      to: getAddress(LOCAL_RICH_WALLETS[3].address),
      data: callData as Hash,
    });

    const receipt = await waitForTransactionReceipt(passkeyClient, { hash: transactionHash });
    assert.equal(receipt.status, "success", "(passkey)addSessionKey transaction should be successful");

    // repeat with different signer
    /*
    const sessionKeyClient = createZksyncSessionClient({
      address: proxyAccountAddress,
      sessionKey: fixtures.viemSessionKeyWallet.privateKey as Hash,
      contracts: {
        session: moduleAddress as Address,
      },
      chain: localClient,
      transport: http(),
    });

    const sessionKeyTransactionHash = await sessionKeyClient.sendTransaction({
      to: moduleAddress as Address,
      data: callData as Hash,
    });

    const sessionKeyReceipt = await waitForTransactionReceipt(sessionKeyClient, { hash: sessionKeyTransactionHash });
    assert.equal(sessionKeyReceipt.status, "success", "(sessionkey) addSessionKey transaction should be successful");
    */
  });

  // NOTE: If you just want to deploy contracts to your local node for testing,
  //       change 'it' to 'it.only' and only run this test.
  it("should deploy all contracts", async () => {
    const verifierContract = await fixtures.getWebAuthnVerifierContract();
    const sessionModuleContract = await fixtures.getSessionSpendLimitContract();
    const proxyContract = await fixtures.getProxyAccountContract();
    const erc7579Contract = await fixtures.getAccountImplContract();
    const factoryContract = await fixtures.getAaFactory();

    logInfo(`Verifier Address      : ${await verifierContract.getAddress()}`);
    logInfo(`AA Factory Address    : ${await factoryContract.getAddress()}`);
    logInfo(`Proxy Account Address : ${await proxyContract.getAddress()}`);
    logInfo(`ERC7579 Address       : ${await erc7579Contract.getAddress()}`);
    logInfo(`Session/spend-limit   : ${await sessionModuleContract.getAddress()}`);
  });
});<|MERGE_RESOLUTION|>--- conflicted
+++ resolved
@@ -10,12 +10,8 @@
 import { sendTransaction, waitForTransactionReceipt, writeContract } from "viem/actions";
 import { zksyncInMemoryNode } from "viem/chains";
 import { createZksyncSessionClient } from "zksync-account/client";
-import { Provider, SmartAccount, types, Wallet } from "zksync-ethers";
-
-<<<<<<< HEAD
-// import { createZksyncSessionClient } from "../../sdk/dist/types/client/clients/session";
-=======
->>>>>>> c4007439
+import { Provider, SmartAccount, types, utils, Wallet } from "zksync-ethers";
+
 import { createZKsyncPasskeyClient } from "./sdk/PasskeyClient";
 import { create2, deployFactory, getProvider, getWallet, LOCAL_RICH_WALLETS, logInfo, RecordedResponse } from "./utils";
 
@@ -293,14 +289,9 @@
     // 2. use this sample signer to get the transaction hash of a realistic transaction
     // 3. take that transaction hash to another app, and sign it (as the challenge)
     // 4. bring that signed hash back here and have it returned as the signer
-<<<<<<< HEAD
     const sessionKeySigner = (hash: BytesLike, secret: ethers.SigningKey, provider?: null | Provider) => {
       const sessionKeySignature = secret.sign(hash);
       console.debug("(sessionkey)hash", hash, "secretKey", secret, "provider.ready", provider?.ready);
-=======
-    const sessionKeySigner = (hash: BytesLike) => {
-      const sessionKeySignature = fixtures.ethersSessionKeyWallet.signingKey.sign(hash);
->>>>>>> c4007439
       return Promise.resolve<string>(abiCoder.encode(["bytes", "address", "bytes[]"], [
         sessionKeySignature.serialized,
         sessionModuleAddress,
@@ -326,22 +317,8 @@
       return Promise.resolve<string>(fullFormattedSig);
     };
 
-<<<<<<< HEAD
     const passkeySmartAccount = new SmartAccount({
       payloadSigner: passkeySigner,
-=======
-    let usePasskeySigner = true;
-    const configurableSigner = (hash: BytesLike, secret?: string, provider?: null | Provider) => {
-      if (!usePasskeySigner) {
-        return sessionKeySigner(hash);
-      } else {
-        return passkeySigner(hash, secret, provider);
-      }
-    };
-
-    const ethersSmartAccount = new SmartAccount({
-      payloadSigner: configurableSigner,
->>>>>>> c4007439
       address: proxyAccountAddress,
       secret: ethersResponse,
     }, getProvider());
@@ -366,14 +343,13 @@
     const passkeyTransactionRecipt = await passkeyTransactionResponse.wait();
     assert.equal(passkeyTransactionRecipt.status, 1, "failed passkey transaction");
 
-<<<<<<< HEAD
     // now sign a transfer with a session key
     const sessionKeySmartAccount = new SmartAccount({
       payloadSigner: sessionKeySigner,
       address: proxyAccountAddress,
       secret: initialSessionKeyWallet.signingKey,
     }, getProvider());
-    aaTx.nonce = await provider.getTransactionCount(proxyAccountAddress);
+    aaTx["nonce"] = await provider.getTransactionCount(proxyAccountAddress);
     const transferTx = await sessionKeySmartAccount.transfer({
       token: utils.ETH_ADDRESS,
       to: Wallet.createRandom().address,
@@ -381,14 +357,6 @@
     });
     const sessionKeyTransferReceipt = await transferTx.wait();
     assert.equal(sessionKeyTransferReceipt.status, 1, "failed session key transfer");
-=======
-    // Now, let's try the session key
-    usePasskeySigner = false;
-    const sessionKeySignedTransaction = await ethersSmartAccount.signTransaction(aaTx);
-    assert(sessionKeySignedTransaction != null, "valid session key transaction to sign");
-
-    await provider.broadcastTransaction(sessionKeySignedTransaction);
->>>>>>> c4007439
   });
 
   it("should set spend limit via module with viem", async () => {
@@ -496,25 +464,23 @@
     assert.equal(receipt.status, "success", "(passkey)addSessionKey transaction should be successful");
 
     // repeat with different signer
-    /*
     const sessionKeyClient = createZksyncSessionClient({
       address: proxyAccountAddress,
       sessionKey: fixtures.viemSessionKeyWallet.privateKey as Hash,
       contracts: {
-        session: moduleAddress as Address,
+        session: sessionModuleAddress,
       },
       chain: localClient,
       transport: http(),
     });
 
     const sessionKeyTransactionHash = await sessionKeyClient.sendTransaction({
-      to: moduleAddress as Address,
+      to: LOCAL_RICH_WALLETS[3].address,
       data: callData as Hash,
     });
 
     const sessionKeyReceipt = await waitForTransactionReceipt(sessionKeyClient, { hash: sessionKeyTransactionHash });
     assert.equal(sessionKeyReceipt.status, "success", "(sessionkey) addSessionKey transaction should be successful");
-    */
   });
 
   // NOTE: If you just want to deploy contracts to your local node for testing,
