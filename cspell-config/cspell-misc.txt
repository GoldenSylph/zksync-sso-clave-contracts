alice
clsx
COSEALG
COSEKTY
ctap
lintstagedrc
nuxt
Nuxt
nuxtjs
verdaccio
vueuse
<<<<<<< HEAD
wght
=======

// packages/bank-demo
ctap
Aave
aave
jdoe
wght
topup
OBAGNSGT
OXBB
Usdc
usdc
>>>>>>> 2f46ec78
<|MERGE_RESOLUTION|>--- conflicted
+++ resolved
@@ -9,9 +9,6 @@
 nuxtjs
 verdaccio
 vueuse
-<<<<<<< HEAD
-wght
-=======
 
 // packages/bank-demo
 ctap
@@ -23,5 +20,4 @@
 OBAGNSGT
 OXBB
 Usdc
-usdc
->>>>>>> 2f46ec78
+usdc